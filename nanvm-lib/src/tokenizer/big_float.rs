use crate::{common::cast::Cast, tokenizer::big_uint::BigUint};

use super::big_int::BigInt;

#[derive(Debug, PartialEq, Clone, Eq, Default)]
pub struct BigFloat<const BASE: u32> {
    significand: BigInt,
    exp: i64,
}

impl<const BASE: u32> BigFloat<BASE> {
    pub const ZERO: BigFloat<BASE> = BigFloat {
        significand: BigInt::ZERO,
        exp: 0,
    };

    fn increase_significand(&mut self, min_significand: BigUint) {
        if self.significand.is_zero() {
            return;
        }

        loop {
            if self.significand.value >= min_significand {
                return;
            }
            self.significand.value = &self.significand.value << &BigUint::one();
            self.exp = self.exp - 1;
        }
    }
}

impl BigFloat<10> {
    const DEFAULT_PRECISION: u8 = 63;

    pub fn to_bin(self) -> BigFloat<2> {
        self.to_bin_with_precision(Self::DEFAULT_PRECISION)
    }

    pub fn to_bin_with_precision(self, precision: u8) -> BigFloat<2> {
        if self.significand.is_zero() {
            return BigFloat::ZERO;
        }

        if self.exp == 0 {
            return BigFloat {
                significand: self.significand,
                exp: 0,
            };
        }

        let five = BigUint { value: [5].vec() };
        if self.exp > 0 {
<<<<<<< HEAD
=======
            let five = BigUint { value: [5].cast() };
>>>>>>> 7609a85c
            let new_sign = &self.significand * &five.pow_u64(self.exp as u64).to_big_int();
            let result: BigFloat<2> = BigFloat {
                significand: new_sign,
                exp: self.exp,
            };
            return result;
        }

        let p = five.pow_u64(-self.exp as u64);
        let mut value = self.clone();
        let twoPow = BigUint {
            value: [1 << precision].vec(),
        };
        value.increase_significand(&p * &twoPow);
        let (q, _) = value.significand.div_mod(&p.to_big_int());

        BigFloat {
            significand: q,
            exp: value.exp,
        }
    }
}

#[cfg(test)]
mod test {
    use wasm_bindgen_test::wasm_bindgen_test;

    use crate::{
        common::array::ArrayEx,
        tokenizer::{
            big_int::{BigInt, Sign},
            big_uint::BigUint,
        },
    };

    use super::BigFloat;

    #[test]
    #[wasm_bindgen_test]
    fn test_zero() {
        let res = BigFloat::ZERO.to_bin();
        assert_eq!(res, BigFloat::ZERO);

        let res = BigFloat {
            significand: BigInt::ZERO,
            exp: 10,
        }
        .to_bin();
        assert_eq!(res, BigFloat::ZERO);

        let res = BigFloat {
            significand: BigInt::ZERO,
            exp: -10,
        }
        .to_bin();
        assert_eq!(res, BigFloat::ZERO);
    }

    #[test]
    #[wasm_bindgen_test]
    fn test_integer() {
        let a = BigFloat {
            significand: BigInt::from_i64(100),
            exp: 0,
        };
        let res = a.to_bin();
        assert_eq!(
            res,
            BigFloat {
                significand: BigInt::from_i64(100),
                exp: 0,
            }
        );

        let a = BigFloat {
            significand: BigInt::from_i64(1),
            exp: 1,
        };
        let res = a.to_bin();
        assert_eq!(
            res,
            BigFloat {
                significand: BigInt::from_i64(5),
                exp: 1,
            }
        );

        let a = BigFloat {
            significand: BigInt::from_i64(100),
            exp: 2,
        };
        let res = a.to_bin();
        assert_eq!(
            res,
            BigFloat {
                significand: BigInt::from_i64(2500),
                exp: 2,
            }
        );
    }

    #[test]
    #[wasm_bindgen_test]
    fn test_float() {
        let a = BigFloat {
            significand: BigInt::from_i64(100),
            exp: -1,
        };
        let res = a.to_bin_with_precision(4);
        assert_eq!(
            res,
            BigFloat {
                significand: BigInt::from_i64(20),
                exp: -1,
            }
        );

        let a = BigFloat {
            significand: BigInt::from_i64(100),
            exp: -1,
        };
        let res = a.to_bin();
        assert_eq!(
            res,
            BigFloat {
                significand: BigInt {
                    sign: Sign::Positive,
                    value: BigUint {
                        value: [(1 << 63) + (1 << 61)].vec()
                    }
                },
                exp: -60,
            }
        );
    }
}<|MERGE_RESOLUTION|>--- conflicted
+++ resolved
@@ -50,10 +50,6 @@
 
         let five = BigUint { value: [5].vec() };
         if self.exp > 0 {
-<<<<<<< HEAD
-=======
-            let five = BigUint { value: [5].cast() };
->>>>>>> 7609a85c
             let new_sign = &self.significand * &five.pow_u64(self.exp as u64).to_big_int();
             let result: BigFloat<2> = BigFloat {
                 significand: new_sign,
