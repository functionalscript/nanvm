--- conflicted
+++ resolved
@@ -27,13 +27,7 @@
     pub fn parse(
         self,
         manager: M,
-<<<<<<< HEAD
-        token: JsonToken<M::Dealloc>,
-        module_cache: &mut ModuleCache<M::Dealloc>,
-        context_path: String,
-=======
         token: JsonToken,
->>>>>>> b09329bc
     ) -> (
         /*json_state:*/ JsonState<M>,
         /*import:*/ Option<(/*id:*/ String, /*module:*/ String)>,
