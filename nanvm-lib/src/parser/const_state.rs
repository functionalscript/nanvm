use super::{
    any_state::{AnyResult, AnyState},
    json_state::JsonState,
    root_state::{RootState, RootStatus},
};
use crate::{mem::manager::Manager, tokenizer::JsonToken};

pub struct ConstState<M: Manager> {
    pub key: String,
    pub state: AnyState<M>,
}

impl<M: Manager> ConstState<M> {
<<<<<<< HEAD
    pub fn parse(
        self,
        manager: M,
        token: JsonToken<M::Dealloc>,
        module_cache: &mut ModuleCache<M::Dealloc>,
        context_path: String,
    ) -> JsonState<M> {
=======
    pub fn parse(self, manager: M, token: JsonToken) -> JsonState<M> {
>>>>>>> b09329bc
        match token {
            JsonToken::Semicolon => todo!(),
            _ => {
                // TODO: use import_path in place of _ below to track possible errors -
                // or provide an explanation on why it's not necessary.
                let (any_result, _) = self.state.parse(manager, token);
                match any_result {
                    AnyResult::Continue(state) => JsonState::ParseConst(ConstState {
                        key: self.key,
                        state,
                    }),
                    AnyResult::Success(mut success) => {
                        success.state.consts.insert(self.key, success.value);
                        JsonState::ParseRoot(RootState {
                            status: RootStatus::Initial,
                            state: success.state,
                            new_line: false,
                        })
                    }
                    AnyResult::Error(error) => JsonState::Error(error),
                }
            }
        }
    }
}<|MERGE_RESOLUTION|>--- conflicted
+++ resolved
@@ -11,17 +11,7 @@
 }
 
 impl<M: Manager> ConstState<M> {
-<<<<<<< HEAD
-    pub fn parse(
-        self,
-        manager: M,
-        token: JsonToken<M::Dealloc>,
-        module_cache: &mut ModuleCache<M::Dealloc>,
-        context_path: String,
-    ) -> JsonState<M> {
-=======
     pub fn parse(self, manager: M, token: JsonToken) -> JsonState<M> {
->>>>>>> b09329bc
         match token {
             JsonToken::Semicolon => todo!(),
             _ => {
